// Copyright 2016-2020 The grok_exporter Authors
//
// Licensed under the Apache License, Version 2.0 (the "License");
// you may not use this file except in compliance with the License.
// You may obtain a copy of the License at
//
// http://www.apache.org/licenses/LICENSE-2.0
//
// Unless required by applicable law or agreed to in writing, software
// distributed under the License is distributed on an "AS IS" BASIS,
// WITHOUT WARRANTIES OR CONDITIONS OF ANY KIND, either express or implied.
// See the License for the specific language governing permissions and
// limitations under the License.

package exporter

import (
	"bytes"
	"fmt"
<<<<<<< HEAD
	"net/http"
	"net/url"
	"strconv"
	"strings"
	"time"

	configuration "github.com/fstab/grok_exporter/config/v2"
	"github.com/fstab/grok_exporter/templates"
=======
	configuration "github.com/fstab/grok_exporter/config/v3"
	"github.com/fstab/grok_exporter/oniguruma"
	"github.com/fstab/grok_exporter/tailer/glob"
	"github.com/fstab/grok_exporter/template"
>>>>>>> 9a9c6da6
	"github.com/prometheus/client_golang/prometheus"
	"github.com/prometheus/common/expfmt"
	"github.com/prometheus/common/model"
)

type Match struct {
	Labels map[string]string
	Value  float64
}

type Metric interface {
	Name() string
	Collector() prometheus.Collector

	PathMatches(logfilePath string) bool
	// Returns the match if the line matched, and nil if the line didn't match.
	ProcessMatch(line string, additionalFields map[string]interface{}) (*Match, error)
	// Returns the match if the delete pattern matched, nil otherwise.
	ProcessDeleteMatch(line string, additionalFields map[string]interface{}) (*Match, error)
	// Remove old metrics
	ProcessRetention() error
	// Returns push flag
	NeedPush() bool
	// Return job_name when pushing matric
	JobName() string
}

// Common values for incMetric and observeMetric
type metric struct {
<<<<<<< HEAD
	name            string
	regex           *OnigurumaRegexp
	deleteRegex     *OnigurumaRegexp
	retention       time.Duration
	push            bool
	jobName         string
	pushgatewayAddr string
=======
	name        string
	globs       []glob.Glob
	regex       *oniguruma.Regex
	deleteRegex *oniguruma.Regex
	retention   time.Duration
>>>>>>> 9a9c6da6
}

type observeMetric struct {
	metric
	valueTemplate template.Template
}

type metricWithLabels struct {
	metric
<<<<<<< HEAD
	labelTemplates       []templates.Template
	deleteLabelTemplates []templates.Template
	// add grouping key template
	groupingKeyTemplates []templates.Template
=======
	labelTemplates       []template.Template
	deleteLabelTemplates []template.Template
>>>>>>> 9a9c6da6
	labelValueTracker    LabelValueTracker
}

type observeMetricWithLabels struct {
	metricWithLabels
	valueTemplate template.Template
}

type counterMetric struct {
	observeMetric
	counter prometheus.Counter
}

type counterVecMetric struct {
	observeMetricWithLabels
	counterVec *prometheus.CounterVec
}

type gaugeMetric struct {
	observeMetric
	cumulative bool
	gauge      prometheus.Gauge
}

type gaugeVecMetric struct {
	observeMetricWithLabels
	cumulative bool
	gaugeVec   *prometheus.GaugeVec
}

type histogramMetric struct {
	observeMetric
	histogram prometheus.Histogram
}

type histogramVecMetric struct {
	observeMetricWithLabels
	histogramVec *prometheus.HistogramVec
}

type summaryMetric struct {
	observeMetric
	summary prometheus.Summary
}

type summaryVecMetric struct {
	observeMetricWithLabels
	summaryVec *prometheus.SummaryVec
}

type deleterMetric interface {
	Delete(prometheus.Labels) bool
}

func (m *metric) Name() string {
	return m.name
}

<<<<<<< HEAD
// return push flag
func (m *metric) NeedPush() bool {
	return m.push
}

// return job name when pushing metric
func (m *metric) JobName() string {
	if len(m.jobName) > 0 {
		return m.jobName
	} else {
		return "grok_exporter"
	}
=======
func (m *metric) PathMatches(logfilePath string) bool {
	if len(m.globs) == 0 {
		return true
	}
	for _, g := range m.globs {
		if g.Match(logfilePath) {
			return true
		}
	}
	return false
>>>>>>> 9a9c6da6
}

func (m *counterMetric) Collector() prometheus.Collector {
	return m.counter
}

func (m *counterVecMetric) Collector() prometheus.Collector {
	return m.counterVec
}

func (m *gaugeMetric) Collector() prometheus.Collector {
	return m.gauge
}

func (m *gaugeVecMetric) Collector() prometheus.Collector {
	return m.gaugeVec
}

func (m *histogramMetric) Collector() prometheus.Collector {
	return m.histogram
}

func (m *histogramVecMetric) Collector() prometheus.Collector {
	return m.histogramVec
}

func (m *summaryMetric) Collector() prometheus.Collector {
	return m.summary
}

func (m *summaryVecMetric) Collector() prometheus.Collector {
	return m.summaryVec
}

func (m *observeMetric) processMatch(line string, callback func(value float64) (bool, error)) (*Match, error) {
	searchResult, err := m.regex.Search(line)
	if err != nil {
		return nil, fmt.Errorf("error processing metric %v: %v", m.Name(), err.Error())
	}
	defer searchResult.Free()
	if searchResult.IsMatch() {
		floatVal, err := floatValue(m.Name(), searchResult, m.valueTemplate, nil)
		if err != nil {
			return nil, err
		}
<<<<<<< HEAD
		cb(floatVal)
		return &Match{
			Value: floatVal,
		}, nil
	} else {
		return nil, nil
	}
}

func (m *metricWithLabels) processMatch(line string, vec deleterMetric, cb func(labels map[string]string)) (*Match, error) {
	matchResult, err := m.regex.Match(line)
	if err != nil {
		return nil, fmt.Errorf("error while processing metric %v: %v", m.Name(), err.Error())
	}
	defer matchResult.Free()
	if matchResult.IsMatch() {
		labels, err := labelValues(m.Name(), matchResult, m.labelTemplates)

		if err != nil {
			return nil, err
		}
		m.labelValueTracker.Observe(labels)
		cb(labels)

		// push metric
        fmt.Print(fmt.Sprintf("[DEBUG] push flag for %v is %v\n", m.Name(), m.NeedPush()))
		if m.NeedPush() {
			groupingKey, err := labelValues(m.Name(), matchResult, m.groupingKeyTemplates)
            if err == nil {
                fmt.Print(fmt.Sprintf("[PUSH] Pushing metric %v\n", m.Name()))
                e := pushMetric(*m, vec, groupingKey, labels)
                //TODO: should we care about the push result?
                if e != nil {
                    fmt.Println(e.Error())
                }
            } else {
                return nil, fmt.Errorf("error getting grouping key %v", err.Error())
            }
		}
		return &Match{
			Value:  1.0,
			Labels: labels,
		}, nil
	} else {
		return nil, nil
=======
		match, err := callback(floatVal)
		if err != nil {
			return nil, err
		}
		if match {
			return &Match{
				Value: floatVal,
			}, nil
		}
>>>>>>> 9a9c6da6
	}
	return nil, nil
}

<<<<<<< HEAD
func (m *observeMetricWithLabels) processMatch(line string, vec deleterMetric, cb func(value float64, labels map[string]string)) (*Match, error) {
	matchResult, err := m.regex.Match(line)
=======
func (m *observeMetricWithLabels) processMatch(line string, additionalFields map[string]interface{}, callback func(value float64, labels map[string]string) (bool, error)) (*Match, error) {
	searchResult, err := m.regex.Search(line)
>>>>>>> 9a9c6da6
	if err != nil {
		return nil, fmt.Errorf("error processing metric %v: %v", m.Name(), err.Error())
	}
	defer searchResult.Free()
	if searchResult.IsMatch() {
		floatVal, err := floatValue(m.Name(), searchResult, m.valueTemplate, additionalFields)
		if err != nil {
			return nil, err
		}
		labels, err := labelValues(m.Name(), searchResult, m.labelTemplates, additionalFields)
		if err != nil {
			return nil, err
		}

		m.labelValueTracker.Observe(labels)
<<<<<<< HEAD
		cb(floatVal, labels)

		// push metric
        fmt.Print(fmt.Sprintf("[DEBUG] push flag for %v is %v\n", m.Name(), m.NeedPush()))
		if m.NeedPush() {
            groupingKey, err := labelValues(m.Name(), matchResult, m.groupingKeyTemplates)
            if err == nil {
                fmt.Print(fmt.Sprintf("[PUSH] Pushing metric %v\n", m.Name()))
                e := pushMetric(m.metricWithLabels, vec, groupingKey, labels)
                if e != nil {
                    fmt.Println(e.Error())
                }
            } else {
                return nil, fmt.Errorf("error getting grouping key %v", err.Error())
            }
		}
		return &Match{
			Value:  floatVal,
			Labels: labels,
		}, nil
	} else {
		return nil, nil
=======
		match, err := callback(floatVal, labels)
		if err != nil {
			return nil, err
		}
		if match {
			return &Match{
				Value:  floatVal,
				Labels: labels,
			}, nil
		}
>>>>>>> 9a9c6da6
	}
	return nil, nil
}

func (m *metric) ProcessDeleteMatch(line string, additionalFields map[string]interface{}) (*Match, error) {
	if m.deleteRegex == nil {
		return nil, nil
	}
	return nil, fmt.Errorf("error processing metric %v: delete_match is currently only supported for metrics with labels.", m.Name())
}

func (m *metric) ProcessRetention() error {
	if m.retention == 0 {
		return nil
	}
	return fmt.Errorf("error processing metric %v: retention is currently only supported for metrics with labels.", m.Name())
}

func (m *metricWithLabels) processDeleteMatch(line string, vec deleterMetric, additionalFields map[string]interface{}) (*Match, error) {
	if m.deleteRegex == nil {
		return nil, nil
	}
	searchResult, err := m.deleteRegex.Search(line)
	if err != nil {
		return nil, fmt.Errorf("error processing metric %v: %v", m.name, err.Error())
	}
	defer searchResult.Free()
	if searchResult.IsMatch() {
		deleteLabels, err := labelValues(m.Name(), searchResult, m.deleteLabelTemplates, additionalFields)
		if err != nil {
			return nil, err
		}
		matchingLabels, err := m.labelValueTracker.DeleteByLabels(deleteLabels)
		if err != nil {
			return nil, err
		}
		// delete metric from pushgateway first
		if m.NeedPush() {
			groupingKey, err := labelValues(m.Name(), matchResult, m.groupingKeyTemplates)
            if err == nil {
                fmt.Println(fmt.Sprintf("deleting metric: %v from pushgateway\n", m.Name()))
                e := deleteMetric(m, groupingKey)
                if e != nil {
                    fmt.Println(e.Error())
                }
            } else {
                return nil, fmt.Errorf("error getting grouping key %v", err.Error())
            }
		}
		for _, matchingLabel := range matchingLabels {
			vec.Delete(matchingLabel)
		}
		return &Match{
			Labels: deleteLabels,
		}, nil
	} else {
		return nil, nil
	}
}

func (m *metricWithLabels) processRetention(vec deleterMetric) error {
	if m.retention != 0 {
		for _, label := range m.labelValueTracker.DeleteByRetention(m.retention) {
			vec.Delete(label)
		}
	}
	return nil
}

func (m *counterMetric) ProcessMatch(line string, additionalFields map[string]interface{}) (*Match, error) {
	return m.processMatch(line, func(value float64) (bool, error) {
		if value < 0 {
			return false, fmt.Errorf("Negative value with metric counter")
		}
		m.counter.Add(value)
		return true, nil
	})
}

<<<<<<< HEAD
func (m *counterVecMetric) ProcessMatch(line string) (*Match, error) {
	return m.processMatch(line, m.counterVec, func(labels map[string]string) {
		m.counterVec.With(labels).Inc()
=======
func (m *counterVecMetric) ProcessMatch(line string, additionalFields map[string]interface{}) (*Match, error) {
	return m.processMatch(line, additionalFields, func(value float64, labels map[string]string) (bool, error) {
		if value < 0 {
			return false, fmt.Errorf("Negative value with metric counter")
		}
		m.counterVec.With(labels).Add(value)
		return true, nil
>>>>>>> 9a9c6da6
	})
}

func (m *counterVecMetric) ProcessDeleteMatch(line string, additionalFields map[string]interface{}) (*Match, error) {
	return m.processDeleteMatch(line, m.counterVec, additionalFields)
}

func (m *counterVecMetric) ProcessRetention() error {
	return m.processRetention(m.counterVec)
}

func (m *gaugeMetric) ProcessMatch(line string, additionalFields map[string]interface{}) (*Match, error) {
	return m.processMatch(line, func(value float64) (bool, error) {
		if m.cumulative {
			m.gauge.Add(value)
		} else {
			m.gauge.Set(value)
		}
		return true, nil
	})
}

<<<<<<< HEAD
func (m *gaugeVecMetric) ProcessMatch(line string) (*Match, error) {
	return m.processMatch(line, m.gaugeVec, func(value float64, labels map[string]string) {
=======
func (m *gaugeVecMetric) ProcessMatch(line string, additionalFields map[string]interface{}) (*Match, error) {
	return m.processMatch(line, additionalFields, func(value float64, labels map[string]string) (bool, error) {
>>>>>>> 9a9c6da6
		if m.cumulative {
			m.gaugeVec.With(labels).Add(value)
		} else {
			m.gaugeVec.With(labels).Set(value)
		}
		return true, nil
	})
}

func (m *gaugeVecMetric) ProcessDeleteMatch(line string, additionalFields map[string]interface{}) (*Match, error) {
	return m.processDeleteMatch(line, m.gaugeVec, additionalFields)
}

func (m *gaugeVecMetric) ProcessRetention() error {
	return m.processRetention(m.gaugeVec)
}

func (m *histogramMetric) ProcessMatch(line string, additionalFields map[string]interface{}) (*Match, error) {
	return m.processMatch(line, func(value float64) (bool, error) {
		m.histogram.Observe(value)
		return true, nil
	})
}

<<<<<<< HEAD
func (m *histogramVecMetric) ProcessMatch(line string) (*Match, error) {
	return m.processMatch(line, m.histogramVec, func(value float64, labels map[string]string) {
=======
func (m *histogramVecMetric) ProcessMatch(line string, additionalFields map[string]interface{}) (*Match, error) {
	return m.processMatch(line, additionalFields, func(value float64, labels map[string]string) (bool, error) {
>>>>>>> 9a9c6da6
		m.histogramVec.With(labels).Observe(value)
		return true, nil
	})
}

func (m *histogramVecMetric) ProcessDeleteMatch(line string, additionalFields map[string]interface{}) (*Match, error) {
	return m.processDeleteMatch(line, m.histogramVec, additionalFields)
}

func (m *histogramVecMetric) ProcessRetention() error {
	return m.processRetention(m.histogramVec)
}

func (m *summaryMetric) ProcessMatch(line string, additionalFields map[string]interface{}) (*Match, error) {
	return m.processMatch(line, func(value float64) (bool, error) {
		m.summary.Observe(value)
		return true, nil
	})
}

<<<<<<< HEAD
func (m *summaryVecMetric) ProcessMatch(line string) (*Match, error) {
	return m.processMatch(line, m.summaryVec, func(value float64, labels map[string]string) {
=======
func (m *summaryVecMetric) ProcessMatch(line string, additionalFields map[string]interface{}) (*Match, error) {
	return m.processMatch(line, additionalFields, func(value float64, labels map[string]string) (bool, error) {
>>>>>>> 9a9c6da6
		m.summaryVec.With(labels).Observe(value)
		return true, nil
	})
}

func (m *summaryVecMetric) ProcessDeleteMatch(line string, additionalFields map[string]interface{}) (*Match, error) {
	return m.processDeleteMatch(line, m.summaryVec, additionalFields)
}

func (m *summaryVecMetric) ProcessRetention() error {
	return m.processRetention(m.summaryVec)
}

<<<<<<< HEAD
func pushMetric(m metricWithLabels, vec deleterMetric, groupingKey map[string]string, labels map[string]string) error {
	collector, ok := vec.(prometheus.Collector)
	if !ok {
		return fmt.Errorf("Can not convert deleterMetric to collector")
	}
	r := prometheus.NewRegistry()
	if err := r.Register(collector); err != nil {
		return err
	}
	err := doRequest(m.metric.JobName(), groupingKey, m.pushgatewayAddr, r, "POST")
	if err != nil {
		return fmt.Errorf("Can not push metric %v to pushgateway: %v, error with: %v\n", m.Name(), m.pushgatewayAddr, err.Error())
	}
	//remove metric from local collector
	matchingLabels, err := m.labelValueTracker.DeleteByLabels(labels)
	if err != nil {
		return fmt.Errorf("Metric with target labels not found, can not remove from local collector, error: %v\n", err.Error())
	}
    fmt.Println("[DEBUG] Deleting Metrics from local collector")
	for _, matchingLabel := range matchingLabels {
		vec.Delete(matchingLabel)
	}
	return nil
}

func deleteMetric(m *metricWithLabels, groupingKey map[string]string) error {
	return doRequest(m.JobName(), groupingKey, m.pushgatewayAddr, nil, "DELETE")
}

func doRequest(job string, groupingKey map[string]string, targetUrl string, g prometheus.Gatherer, method string) error {
	if !strings.Contains(targetUrl, "://") {
		targetUrl = "http://" + targetUrl
	}
	if strings.HasSuffix(targetUrl, "/") {
		targetUrl = targetUrl[:len(targetUrl)-1]
	}

	if strings.Contains(job, "/") {
		return fmt.Errorf("job contains '/' : %s", job)
	}
	urlComponents := []string{url.QueryEscape(job)}
	for ln, lv := range groupingKey {
		if !model.LabelName(ln).IsValid() {
			return fmt.Errorf("groupingKey label has invalid name: %s", ln)
		}
		if strings.Contains(lv, "/") {
			return fmt.Errorf("value of groupingKey label %s contains '/': %s", ln, lv)
		}
		urlComponents = append(urlComponents, ln, lv)
	}

	targetUrl = fmt.Sprintf("%s/metrics/job/%s", targetUrl, strings.Join(urlComponents, "/"))

	buf := &bytes.Buffer{}
	enc := expfmt.NewEncoder(buf, expfmt.FmtProtoDelim)
	if g != nil {
		mfs, err := g.Gather()
		if err != nil {
			return err
		}
		for _, mf := range mfs {
			//ignore checking for pre-existing labels
			enc.Encode(mf)
		}
	}

	var request *http.Request
	var err error
	if method == "DELETE" {
		request, err = http.NewRequest(method, targetUrl, nil)
	} else {
		request, err = http.NewRequest(method, targetUrl, buf)
	}

	if err != nil {
		return err
	}
	request.Header.Set("Content-Type", string(expfmt.FmtProtoDelim))
	response, err := http.DefaultClient.Do(request)
	if err != nil {
		return err
	}
    fmt.Print(fmt.Sprintf("response code: %v, target url: %v\n", response.StatusCode, targetUrl))
	defer response.Body.Close()
	if response.StatusCode != 202 {
		return fmt.Errorf("unexpected status code %d, method %s", response.StatusCode, method)
	}
	return nil
}

func newMetric(cfg *configuration.MetricConfig, globalConfig *configuration.GlobalConfig, regex, deleteRegex *OnigurumaRegexp) metric {
	return metric{
		name:            cfg.Name,
		regex:           regex,
		deleteRegex:     deleteRegex,
		retention:       cfg.Retention,
		push:            cfg.Push,
		jobName:         cfg.JobName,
		pushgatewayAddr: globalConfig.PushgatewayAddr,
	}
}

func newMetricWithLabels(cfg *configuration.MetricConfig, globalConfig *configuration.GlobalConfig, regex, deleteRegex *OnigurumaRegexp) metricWithLabels {
=======
func newMetric(cfg *configuration.MetricConfig, regex, deleteRegex *oniguruma.Regex) metric {
	return metric{
		name:        cfg.Name,
		globs:       cfg.Globs,
		regex:       regex,
		deleteRegex: deleteRegex,
		retention:   cfg.Retention,
	}
}

func newMetricWithLabels(cfg *configuration.MetricConfig, regex, deleteRegex *oniguruma.Regex) metricWithLabels {
>>>>>>> 9a9c6da6
	return metricWithLabels{
		metric:               newMetric(cfg, globalConfig, regex, deleteRegex),
		labelTemplates:       cfg.LabelTemplates,
		deleteLabelTemplates: cfg.DeleteLabelTemplates,
		groupingKeyTemplates: cfg.GroupTemplates,
		labelValueTracker:    NewLabelValueTracker(prometheusLabels(cfg.LabelTemplates)),
	}
}

<<<<<<< HEAD
func newObserveMetric(cfg *configuration.MetricConfig, globalConfig *configuration.GlobalConfig, regex, deleteRegex *OnigurumaRegexp) observeMetric {
=======
func newObserveMetric(cfg *configuration.MetricConfig, regex, deleteRegex *oniguruma.Regex) observeMetric {
>>>>>>> 9a9c6da6
	return observeMetric{
		metric:        newMetric(cfg, globalConfig, regex, deleteRegex),
		valueTemplate: cfg.ValueTemplate,
	}
}

<<<<<<< HEAD
func newObserveMetricWithLabels(cfg *configuration.MetricConfig, globalConfig *configuration.GlobalConfig, regex, deleteRegex *OnigurumaRegexp) observeMetricWithLabels {
=======
func newObserveMetricWithLabels(cfg *configuration.MetricConfig, regex, deleteRegex *oniguruma.Regex) observeMetricWithLabels {
>>>>>>> 9a9c6da6
	return observeMetricWithLabels{
		metricWithLabels: newMetricWithLabels(cfg, globalConfig, regex, deleteRegex),
		valueTemplate:    cfg.ValueTemplate,
	}
}

<<<<<<< HEAD
func NewCounterMetric(cfg *configuration.MetricConfig, globalConfig *configuration.GlobalConfig, regex *OnigurumaRegexp, deleteRegex *OnigurumaRegexp) Metric {
=======
func NewCounterMetric(cfg *configuration.MetricConfig, regex *oniguruma.Regex, deleteRegex *oniguruma.Regex) Metric {
>>>>>>> 9a9c6da6
	counterOpts := prometheus.CounterOpts{
		Name: cfg.Name,
		Help: cfg.Help,
	}
	if len(cfg.Labels) == 0 {
		return &counterMetric{
<<<<<<< HEAD
			metric:  newMetric(cfg, globalConfig, regex, deleteRegex),
			counter: prometheus.NewCounter(counterOpts),
		}
	} else {
		return &counterVecMetric{
			metricWithLabels: newMetricWithLabels(cfg, globalConfig, regex, deleteRegex),
			counterVec:       prometheus.NewCounterVec(counterOpts, prometheusLabels(cfg.LabelTemplates)),
		}
	}
}

func NewGaugeMetric(cfg *configuration.MetricConfig, globalConfig *configuration.GlobalConfig, regex *OnigurumaRegexp, deleteRegex *OnigurumaRegexp) Metric {
=======
			observeMetric: newObserveMetric(cfg, regex, deleteRegex),
			counter:       prometheus.NewCounter(counterOpts),
		}
	} else {
		return &counterVecMetric{
			observeMetricWithLabels: newObserveMetricWithLabels(cfg, regex, deleteRegex),
			counterVec:              prometheus.NewCounterVec(counterOpts, prometheusLabels(cfg.LabelTemplates)),
		}
	}
}

func NewGaugeMetric(cfg *configuration.MetricConfig, regex *oniguruma.Regex, deleteRegex *oniguruma.Regex) Metric {
>>>>>>> 9a9c6da6
	gaugeOpts := prometheus.GaugeOpts{
		Name: cfg.Name,
		Help: cfg.Help,
	}
	if len(cfg.Labels) == 0 {
		return &gaugeMetric{
			observeMetric: newObserveMetric(cfg, globalConfig, regex, deleteRegex),
			cumulative:    cfg.Cumulative,
			gauge:         prometheus.NewGauge(gaugeOpts),
		}
	} else {
		return &gaugeVecMetric{
			observeMetricWithLabels: newObserveMetricWithLabels(cfg, globalConfig, regex, deleteRegex),
			cumulative:              cfg.Cumulative,
			gaugeVec:                prometheus.NewGaugeVec(gaugeOpts, prometheusLabels(cfg.LabelTemplates)),
		}
	}
}

<<<<<<< HEAD
func NewHistogramMetric(cfg *configuration.MetricConfig, globalConfig *configuration.GlobalConfig, regex *OnigurumaRegexp, deleteRegex *OnigurumaRegexp) Metric {
=======
func NewHistogramMetric(cfg *configuration.MetricConfig, regex *oniguruma.Regex, deleteRegex *oniguruma.Regex) Metric {
>>>>>>> 9a9c6da6
	histogramOpts := prometheus.HistogramOpts{
		Name: cfg.Name,
		Help: cfg.Help,
	}
	if len(cfg.Buckets) > 0 {
		histogramOpts.Buckets = cfg.Buckets
	}
	if len(cfg.Labels) == 0 {
		return &histogramMetric{
			observeMetric: newObserveMetric(cfg, globalConfig, regex, deleteRegex),
			histogram:     prometheus.NewHistogram(histogramOpts),
		}
	} else {
		return &histogramVecMetric{
			observeMetricWithLabels: newObserveMetricWithLabels(cfg, globalConfig, regex, deleteRegex),
			histogramVec:            prometheus.NewHistogramVec(histogramOpts, prometheusLabels(cfg.LabelTemplates)),
		}
	}
}

<<<<<<< HEAD
func NewSummaryMetric(cfg *configuration.MetricConfig, globalConfig *configuration.GlobalConfig, regex *OnigurumaRegexp, deleteRegex *OnigurumaRegexp) Metric {
=======
func NewSummaryMetric(cfg *configuration.MetricConfig, regex *oniguruma.Regex, deleteRegex *oniguruma.Regex) Metric {
>>>>>>> 9a9c6da6
	summaryOpts := prometheus.SummaryOpts{
		Name: cfg.Name,
		Help: cfg.Help,
	}
	if len(cfg.Quantiles) > 0 {
		summaryOpts.Objectives = cfg.Quantiles
	}
	if cfg.MaxAge != 0 {
		summaryOpts.MaxAge = cfg.MaxAge
	}
	if len(cfg.Labels) == 0 {
		return &summaryMetric{
			observeMetric: newObserveMetric(cfg, globalConfig, regex, deleteRegex),
			summary:       prometheus.NewSummary(summaryOpts),
		}
	} else {
		return &summaryVecMetric{
			observeMetricWithLabels: newObserveMetricWithLabels(cfg, globalConfig, regex, deleteRegex),
			summaryVec:              prometheus.NewSummaryVec(summaryOpts, prometheusLabels(cfg.LabelTemplates)),
		}
	}
}

func labelValues(metricName string, searchResult *oniguruma.SearchResult, templates []template.Template, additionalFields map[string]interface{}) (map[string]string, error) {
	result := make(map[string]string, len(templates))
	for _, t := range templates {
		value, err := evalTemplate(searchResult, t, additionalFields)
		if err != nil {
			return nil, fmt.Errorf("error processing metric %v: %v", metricName, err.Error())
		}
		result[t.Name()] = value
	}
	return result, nil
}

func floatValue(metricName string, searchResult *oniguruma.SearchResult, valueTemplate template.Template, additionalFields map[string]interface{}) (float64, error) {
	stringVal, err := evalTemplate(searchResult, valueTemplate, additionalFields)
	if err != nil {
		return 0, fmt.Errorf("error processing metric %v: %v", metricName, err.Error())
	}
	floatVal, err := strconv.ParseFloat(stringVal, 64)
	if err != nil {
		return 0, fmt.Errorf("error processing metric %v: value matches '%v', which is not a valid number", metricName, stringVal)
	}
	return floatVal, nil
}

func evalTemplate(searchResult *oniguruma.SearchResult, t template.Template, additionalFields map[string]interface{}) (string, error) {
	var (
		values = make(map[string]interface{}, len(t.ReferencedGrokFields()))
		value  interface{}
		ok     bool
		err    error
		field  string
	)
	for _, field = range t.ReferencedGrokFields() {
		if value, ok = additionalFields[field]; !ok {
			value, err = searchResult.GetCaptureGroupByName(field)
			if err != nil {
				return "", err
			}
		}
		values[field] = value
	}
	return t.Execute(values)
}

func prometheusLabels(templates []template.Template) []string {
	promLabels := make([]string, 0, len(templates))
	for _, t := range templates {
		promLabels = append(promLabels, t.Name())
	}
	return promLabels
}<|MERGE_RESOLUTION|>--- conflicted
+++ resolved
@@ -17,21 +17,15 @@
 import (
 	"bytes"
 	"fmt"
-<<<<<<< HEAD
+	configuration "github.com/fstab/grok_exporter/config/v3"
+	"github.com/fstab/grok_exporter/oniguruma"
+	"github.com/fstab/grok_exporter/tailer/glob"
+	"github.com/fstab/grok_exporter/template"
 	"net/http"
 	"net/url"
 	"strconv"
 	"strings"
 	"time"
-
-	configuration "github.com/fstab/grok_exporter/config/v2"
-	"github.com/fstab/grok_exporter/templates"
-=======
-	configuration "github.com/fstab/grok_exporter/config/v3"
-	"github.com/fstab/grok_exporter/oniguruma"
-	"github.com/fstab/grok_exporter/tailer/glob"
-	"github.com/fstab/grok_exporter/template"
->>>>>>> 9a9c6da6
 	"github.com/prometheus/client_golang/prometheus"
 	"github.com/prometheus/common/expfmt"
 	"github.com/prometheus/common/model"
@@ -61,21 +55,14 @@
 
 // Common values for incMetric and observeMetric
 type metric struct {
-<<<<<<< HEAD
 	name            string
-	regex           *OnigurumaRegexp
-	deleteRegex     *OnigurumaRegexp
+	globs       []glob.Glob
+	regex       *oniguruma.Regex
+	deleteRegex *oniguruma.Regex
 	retention       time.Duration
 	push            bool
 	jobName         string
 	pushgatewayAddr string
-=======
-	name        string
-	globs       []glob.Glob
-	regex       *oniguruma.Regex
-	deleteRegex *oniguruma.Regex
-	retention   time.Duration
->>>>>>> 9a9c6da6
 }
 
 type observeMetric struct {
@@ -85,15 +72,10 @@
 
 type metricWithLabels struct {
 	metric
-<<<<<<< HEAD
-	labelTemplates       []templates.Template
-	deleteLabelTemplates []templates.Template
+	labelTemplates       []template.Template
+	deleteLabelTemplates []template.Template
 	// add grouping key template
 	groupingKeyTemplates []templates.Template
-=======
-	labelTemplates       []template.Template
-	deleteLabelTemplates []template.Template
->>>>>>> 9a9c6da6
 	labelValueTracker    LabelValueTracker
 }
 
@@ -152,7 +134,18 @@
 	return m.name
 }
 
-<<<<<<< HEAD
+func (m *metric) PathMatches(logfilePath string) bool {
+	if len(m.globs) == 0 {
+		return true
+	}
+	for _, g := range m.globs {
+		if g.Match(logfilePath) {
+			return true
+		}
+	}
+	return false
+}
+
 // return push flag
 func (m *metric) NeedPush() bool {
 	return m.push
@@ -165,18 +158,6 @@
 	} else {
 		return "grok_exporter"
 	}
-=======
-func (m *metric) PathMatches(logfilePath string) bool {
-	if len(m.globs) == 0 {
-		return true
-	}
-	for _, g := range m.globs {
-		if g.Match(logfilePath) {
-			return true
-		}
-	}
-	return false
->>>>>>> 9a9c6da6
 }
 
 func (m *counterMetric) Collector() prometheus.Collector {
@@ -222,24 +203,7 @@
 		if err != nil {
 			return nil, err
 		}
-<<<<<<< HEAD
-		cb(floatVal)
-		return &Match{
-			Value: floatVal,
-		}, nil
-	} else {
-		return nil, nil
-	}
-}
-
-func (m *metricWithLabels) processMatch(line string, vec deleterMetric, cb func(labels map[string]string)) (*Match, error) {
-	matchResult, err := m.regex.Match(line)
-	if err != nil {
-		return nil, fmt.Errorf("error while processing metric %v: %v", m.Name(), err.Error())
-	}
-	defer matchResult.Free()
-	if matchResult.IsMatch() {
-		labels, err := labelValues(m.Name(), matchResult, m.labelTemplates)
+		match, err := callback(floatVal)
 
 		if err != nil {
 			return nil, err
@@ -268,28 +232,17 @@
 		}, nil
 	} else {
 		return nil, nil
-=======
-		match, err := callback(floatVal)
-		if err != nil {
-			return nil, err
-		}
 		if match {
 			return &Match{
 				Value: floatVal,
 			}, nil
 		}
->>>>>>> 9a9c6da6
 	}
 	return nil, nil
 }
 
-<<<<<<< HEAD
-func (m *observeMetricWithLabels) processMatch(line string, vec deleterMetric, cb func(value float64, labels map[string]string)) (*Match, error) {
-	matchResult, err := m.regex.Match(line)
-=======
 func (m *observeMetricWithLabels) processMatch(line string, additionalFields map[string]interface{}, callback func(value float64, labels map[string]string) (bool, error)) (*Match, error) {
 	searchResult, err := m.regex.Search(line)
->>>>>>> 9a9c6da6
 	if err != nil {
 		return nil, fmt.Errorf("error processing metric %v: %v", m.Name(), err.Error())
 	}
@@ -305,8 +258,16 @@
 		}
 
 		m.labelValueTracker.Observe(labels)
-<<<<<<< HEAD
-		cb(floatVal, labels)
+		match, err := callback(floatVal, labels)
+		if err != nil {
+			return nil, err
+		}
+		if match {
+			return &Match{
+				Value:  floatVal,
+				Labels: labels,
+			}, nil
+		}
 
 		// push metric
         fmt.Print(fmt.Sprintf("[DEBUG] push flag for %v is %v\n", m.Name(), m.NeedPush()))
@@ -328,18 +289,6 @@
 		}, nil
 	} else {
 		return nil, nil
-=======
-		match, err := callback(floatVal, labels)
-		if err != nil {
-			return nil, err
-		}
-		if match {
-			return &Match{
-				Value:  floatVal,
-				Labels: labels,
-			}, nil
-		}
->>>>>>> 9a9c6da6
 	}
 	return nil, nil
 }
@@ -419,11 +368,6 @@
 	})
 }
 
-<<<<<<< HEAD
-func (m *counterVecMetric) ProcessMatch(line string) (*Match, error) {
-	return m.processMatch(line, m.counterVec, func(labels map[string]string) {
-		m.counterVec.With(labels).Inc()
-=======
 func (m *counterVecMetric) ProcessMatch(line string, additionalFields map[string]interface{}) (*Match, error) {
 	return m.processMatch(line, additionalFields, func(value float64, labels map[string]string) (bool, error) {
 		if value < 0 {
@@ -431,7 +375,6 @@
 		}
 		m.counterVec.With(labels).Add(value)
 		return true, nil
->>>>>>> 9a9c6da6
 	})
 }
 
@@ -454,13 +397,8 @@
 	})
 }
 
-<<<<<<< HEAD
-func (m *gaugeVecMetric) ProcessMatch(line string) (*Match, error) {
-	return m.processMatch(line, m.gaugeVec, func(value float64, labels map[string]string) {
-=======
 func (m *gaugeVecMetric) ProcessMatch(line string, additionalFields map[string]interface{}) (*Match, error) {
 	return m.processMatch(line, additionalFields, func(value float64, labels map[string]string) (bool, error) {
->>>>>>> 9a9c6da6
 		if m.cumulative {
 			m.gaugeVec.With(labels).Add(value)
 		} else {
@@ -485,13 +423,8 @@
 	})
 }
 
-<<<<<<< HEAD
-func (m *histogramVecMetric) ProcessMatch(line string) (*Match, error) {
-	return m.processMatch(line, m.histogramVec, func(value float64, labels map[string]string) {
-=======
 func (m *histogramVecMetric) ProcessMatch(line string, additionalFields map[string]interface{}) (*Match, error) {
 	return m.processMatch(line, additionalFields, func(value float64, labels map[string]string) (bool, error) {
->>>>>>> 9a9c6da6
 		m.histogramVec.With(labels).Observe(value)
 		return true, nil
 	})
@@ -512,13 +445,8 @@
 	})
 }
 
-<<<<<<< HEAD
-func (m *summaryVecMetric) ProcessMatch(line string) (*Match, error) {
-	return m.processMatch(line, m.summaryVec, func(value float64, labels map[string]string) {
-=======
 func (m *summaryVecMetric) ProcessMatch(line string, additionalFields map[string]interface{}) (*Match, error) {
 	return m.processMatch(line, additionalFields, func(value float64, labels map[string]string) (bool, error) {
->>>>>>> 9a9c6da6
 		m.summaryVec.With(labels).Observe(value)
 		return true, nil
 	})
@@ -532,7 +460,6 @@
 	return m.processRetention(m.summaryVec)
 }
 
-<<<<<<< HEAD
 func pushMetric(m metricWithLabels, vec deleterMetric, groupingKey map[string]string, labels map[string]string) error {
 	collector, ok := vec.(prometheus.Collector)
 	if !ok {
@@ -625,30 +552,19 @@
 
 func newMetric(cfg *configuration.MetricConfig, globalConfig *configuration.GlobalConfig, regex, deleteRegex *OnigurumaRegexp) metric {
 	return metric{
-		name:            cfg.Name,
-		regex:           regex,
-		deleteRegex:     deleteRegex,
-		retention:       cfg.Retention,
-		push:            cfg.Push,
-		jobName:         cfg.JobName,
-		pushgatewayAddr: globalConfig.PushgatewayAddr,
-	}
-}
-
-func newMetricWithLabels(cfg *configuration.MetricConfig, globalConfig *configuration.GlobalConfig, regex, deleteRegex *OnigurumaRegexp) metricWithLabels {
-=======
-func newMetric(cfg *configuration.MetricConfig, regex, deleteRegex *oniguruma.Regex) metric {
-	return metric{
+
+
 		name:        cfg.Name,
 		globs:       cfg.Globs,
 		regex:       regex,
 		deleteRegex: deleteRegex,
 		retention:   cfg.Retention,
-	}
+		push:            cfg.Push,
+		jobName:         cfg.JobName,
+		pushgatewayAddr: globalConfig.PushgatewayAddr,	}
 }
 
 func newMetricWithLabels(cfg *configuration.MetricConfig, regex, deleteRegex *oniguruma.Regex) metricWithLabels {
->>>>>>> 9a9c6da6
 	return metricWithLabels{
 		metric:               newMetric(cfg, globalConfig, regex, deleteRegex),
 		labelTemplates:       cfg.LabelTemplates,
@@ -658,53 +574,27 @@
 	}
 }
 
-<<<<<<< HEAD
-func newObserveMetric(cfg *configuration.MetricConfig, globalConfig *configuration.GlobalConfig, regex, deleteRegex *OnigurumaRegexp) observeMetric {
-=======
 func newObserveMetric(cfg *configuration.MetricConfig, regex, deleteRegex *oniguruma.Regex) observeMetric {
->>>>>>> 9a9c6da6
 	return observeMetric{
 		metric:        newMetric(cfg, globalConfig, regex, deleteRegex),
 		valueTemplate: cfg.ValueTemplate,
 	}
 }
 
-<<<<<<< HEAD
-func newObserveMetricWithLabels(cfg *configuration.MetricConfig, globalConfig *configuration.GlobalConfig, regex, deleteRegex *OnigurumaRegexp) observeMetricWithLabels {
-=======
 func newObserveMetricWithLabels(cfg *configuration.MetricConfig, regex, deleteRegex *oniguruma.Regex) observeMetricWithLabels {
->>>>>>> 9a9c6da6
 	return observeMetricWithLabels{
 		metricWithLabels: newMetricWithLabels(cfg, globalConfig, regex, deleteRegex),
 		valueTemplate:    cfg.ValueTemplate,
 	}
 }
 
-<<<<<<< HEAD
-func NewCounterMetric(cfg *configuration.MetricConfig, globalConfig *configuration.GlobalConfig, regex *OnigurumaRegexp, deleteRegex *OnigurumaRegexp) Metric {
-=======
 func NewCounterMetric(cfg *configuration.MetricConfig, regex *oniguruma.Regex, deleteRegex *oniguruma.Regex) Metric {
->>>>>>> 9a9c6da6
 	counterOpts := prometheus.CounterOpts{
 		Name: cfg.Name,
 		Help: cfg.Help,
 	}
 	if len(cfg.Labels) == 0 {
 		return &counterMetric{
-<<<<<<< HEAD
-			metric:  newMetric(cfg, globalConfig, regex, deleteRegex),
-			counter: prometheus.NewCounter(counterOpts),
-		}
-	} else {
-		return &counterVecMetric{
-			metricWithLabels: newMetricWithLabels(cfg, globalConfig, regex, deleteRegex),
-			counterVec:       prometheus.NewCounterVec(counterOpts, prometheusLabels(cfg.LabelTemplates)),
-		}
-	}
-}
-
-func NewGaugeMetric(cfg *configuration.MetricConfig, globalConfig *configuration.GlobalConfig, regex *OnigurumaRegexp, deleteRegex *OnigurumaRegexp) Metric {
-=======
 			observeMetric: newObserveMetric(cfg, regex, deleteRegex),
 			counter:       prometheus.NewCounter(counterOpts),
 		}
@@ -717,7 +607,6 @@
 }
 
 func NewGaugeMetric(cfg *configuration.MetricConfig, regex *oniguruma.Regex, deleteRegex *oniguruma.Regex) Metric {
->>>>>>> 9a9c6da6
 	gaugeOpts := prometheus.GaugeOpts{
 		Name: cfg.Name,
 		Help: cfg.Help,
@@ -737,11 +626,7 @@
 	}
 }
 
-<<<<<<< HEAD
-func NewHistogramMetric(cfg *configuration.MetricConfig, globalConfig *configuration.GlobalConfig, regex *OnigurumaRegexp, deleteRegex *OnigurumaRegexp) Metric {
-=======
 func NewHistogramMetric(cfg *configuration.MetricConfig, regex *oniguruma.Regex, deleteRegex *oniguruma.Regex) Metric {
->>>>>>> 9a9c6da6
 	histogramOpts := prometheus.HistogramOpts{
 		Name: cfg.Name,
 		Help: cfg.Help,
@@ -762,11 +647,7 @@
 	}
 }
 
-<<<<<<< HEAD
-func NewSummaryMetric(cfg *configuration.MetricConfig, globalConfig *configuration.GlobalConfig, regex *OnigurumaRegexp, deleteRegex *OnigurumaRegexp) Metric {
-=======
 func NewSummaryMetric(cfg *configuration.MetricConfig, regex *oniguruma.Regex, deleteRegex *oniguruma.Regex) Metric {
->>>>>>> 9a9c6da6
 	summaryOpts := prometheus.SummaryOpts{
 		Name: cfg.Name,
 		Help: cfg.Help,
