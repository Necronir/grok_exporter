--- conflicted
+++ resolved
@@ -174,27 +174,7 @@
 		if err != nil {
 			return nil, err
 		}
-<<<<<<< HEAD
 		match, err := callback(floatVal)
-=======
-		cb(floatVal)
-		return &Match{
-			Value: floatVal,
-		}, nil
-	} else {
-		return nil, nil
-	}
-}
-
-func (m *metricWithLabels) processMatch(line string, additionalFields map[string]interface{}, callback func(labels map[string]string)) (*Match, error) {
-	searchResult, err := m.regex.Search(line)
-	if err != nil {
-		return nil, fmt.Errorf("error while processing metric %v: %v", m.Name(), err.Error())
-	}
-	defer searchResult.Free()
-	if searchResult.IsMatch() {
-		labels, err := labelValues(m.Name(), searchResult, m.labelTemplates, additionalFields)
->>>>>>> 1c7e020f
 		if err != nil {
 			return nil, err
 		}
@@ -207,11 +187,7 @@
 	return nil, nil
 }
 
-<<<<<<< HEAD
-func (m *observeMetricWithLabels) processMatch(line string, additionalFields map[string]string, callback func(value float64, labels map[string]string) (bool, error)) (*Match, error) {
-=======
-func (m *observeMetricWithLabels) processMatch(line string, additionalFields map[string]interface{}, callback func(value float64, labels map[string]string)) (*Match, error) {
->>>>>>> 1c7e020f
+func (m *observeMetricWithLabels) processMatch(line string, additionalFields map[string]interface{}, callback func(value float64, labels map[string]string) (bool, error)) (*Match, error) {
 	searchResult, err := m.regex.Search(line)
 	if err != nil {
 		return nil, fmt.Errorf("error processing metric %v: %v", m.Name(), err.Error())
@@ -293,8 +269,7 @@
 	return nil
 }
 
-<<<<<<< HEAD
-func (m *counterMetric) ProcessMatch(line string, additionalFields map[string]string) (*Match, error) {
+func (m *counterMetric) ProcessMatch(line string, additionalFields map[string]interface{}) (*Match, error) {
 	return m.processMatch(line, func(value float64) (bool, error) {
 		if value < 0 {
 			return false, fmt.Errorf("Negative value with metric counter")
@@ -304,24 +279,13 @@
 	})
 }
 
-func (m *counterVecMetric) ProcessMatch(line string, additionalFields map[string]string) (*Match, error) {
+func (m *counterVecMetric) ProcessMatch(line string, additionalFields map[string]interface{}) (*Match, error) {
 	return m.processMatch(line, additionalFields, func(value float64, labels map[string]string) (bool, error) {
 		if value < 0 {
 			return false, fmt.Errorf("Negative value with metric counter")
 		}
 		m.counterVec.With(labels).Add(value)
 		return true, nil
-=======
-func (m *counterMetric) ProcessMatch(line string, additionalFields map[string]interface{}) (*Match, error) {
-	return m.processMatch(line, func() {
-		m.counter.Inc()
-	})
-}
-
-func (m *counterVecMetric) ProcessMatch(line string, additionalFields map[string]interface{}) (*Match, error) {
-	return m.processMatch(line, additionalFields, func(labels map[string]string) {
-		m.counterVec.With(labels).Inc()
->>>>>>> 1c7e020f
 	})
 }
 
@@ -333,13 +297,8 @@
 	return m.processRetention(m.counterVec)
 }
 
-<<<<<<< HEAD
-func (m *gaugeMetric) ProcessMatch(line string, additionalFields map[string]string) (*Match, error) {
+func (m *gaugeMetric) ProcessMatch(line string, additionalFields map[string]interface{}) (*Match, error) {
 	return m.processMatch(line, func(value float64) (bool, error) {
-=======
-func (m *gaugeMetric) ProcessMatch(line string, additionalFields map[string]interface{}) (*Match, error) {
-	return m.processMatch(line, func(value float64) {
->>>>>>> 1c7e020f
 		if m.cumulative {
 			m.gauge.Add(value)
 		} else {
@@ -349,13 +308,8 @@
 	})
 }
 
-<<<<<<< HEAD
-func (m *gaugeVecMetric) ProcessMatch(line string, additionalFields map[string]string) (*Match, error) {
+func (m *gaugeVecMetric) ProcessMatch(line string, additionalFields map[string]interface{}) (*Match, error) {
 	return m.processMatch(line, additionalFields, func(value float64, labels map[string]string) (bool, error) {
-=======
-func (m *gaugeVecMetric) ProcessMatch(line string, additionalFields map[string]interface{}) (*Match, error) {
-	return m.processMatch(line, additionalFields, func(value float64, labels map[string]string) {
->>>>>>> 1c7e020f
 		if m.cumulative {
 			m.gaugeVec.With(labels).Add(value)
 		} else {
@@ -373,25 +327,15 @@
 	return m.processRetention(m.gaugeVec)
 }
 
-<<<<<<< HEAD
-func (m *histogramMetric) ProcessMatch(line string, additionalFields map[string]string) (*Match, error) {
+func (m *histogramMetric) ProcessMatch(line string, additionalFields map[string]interface{}) (*Match, error) {
 	return m.processMatch(line, func(value float64) (bool, error) {
-=======
-func (m *histogramMetric) ProcessMatch(line string, additionalFields map[string]interface{}) (*Match, error) {
-	return m.processMatch(line, func(value float64) {
->>>>>>> 1c7e020f
 		m.histogram.Observe(value)
 		return true, nil
 	})
 }
 
-<<<<<<< HEAD
-func (m *histogramVecMetric) ProcessMatch(line string, additionalFields map[string]string) (*Match, error) {
+func (m *histogramVecMetric) ProcessMatch(line string, additionalFields map[string]interface{}) (*Match, error) {
 	return m.processMatch(line, additionalFields, func(value float64, labels map[string]string) (bool, error) {
-=======
-func (m *histogramVecMetric) ProcessMatch(line string, additionalFields map[string]interface{}) (*Match, error) {
-	return m.processMatch(line, additionalFields, func(value float64, labels map[string]string) {
->>>>>>> 1c7e020f
 		m.histogramVec.With(labels).Observe(value)
 		return true, nil
 	})
@@ -405,25 +349,15 @@
 	return m.processRetention(m.histogramVec)
 }
 
-<<<<<<< HEAD
-func (m *summaryMetric) ProcessMatch(line string, additionalFields map[string]string) (*Match, error) {
+func (m *summaryMetric) ProcessMatch(line string, additionalFields map[string]interface{}) (*Match, error) {
 	return m.processMatch(line, func(value float64) (bool, error) {
-=======
-func (m *summaryMetric) ProcessMatch(line string, additionalFields map[string]interface{}) (*Match, error) {
-	return m.processMatch(line, func(value float64) {
->>>>>>> 1c7e020f
 		m.summary.Observe(value)
 		return true, nil
 	})
 }
 
-<<<<<<< HEAD
-func (m *summaryVecMetric) ProcessMatch(line string, additionalFields map[string]string) (*Match, error) {
+func (m *summaryVecMetric) ProcessMatch(line string, additionalFields map[string]interface{}) (*Match, error) {
 	return m.processMatch(line, additionalFields, func(value float64, labels map[string]string) (bool, error) {
-=======
-func (m *summaryVecMetric) ProcessMatch(line string, additionalFields map[string]interface{}) (*Match, error) {
-	return m.processMatch(line, additionalFields, func(value float64, labels map[string]string) {
->>>>>>> 1c7e020f
 		m.summaryVec.With(labels).Observe(value)
 		return true, nil
 	})
