// Copyright 2016-2017 The grok_exporter Authors
//
// Licensed under the Apache License, Version 2.0 (the "License");
// you may not use this file except in compliance with the License.
// You may obtain a copy of the License at
//
// http://www.apache.org/licenses/LICENSE-2.0
//
// Unless required by applicable law or agreed to in writing, software
// distributed under the License is distributed on an "AS IS" BASIS,
// WITHOUT WARRANTIES OR CONDITIONS OF ANY KIND, either express or implied.
// See the License for the specific language governing permissions and
// limitations under the License.

package v2

import (
	"fmt"
	"strconv"
	"strings"
	"time"

	"github.com/fstab/grok_exporter/templates"
	"gopkg.in/yaml.v2"
)

const (
	defaultRetentionCheckInterval = 53 * time.Second
	inputTypeStdin                = "stdin"
	inputTypeFile                 = "file"
)

func Unmarshal(config []byte) (*Config, error) {
	cfg := &Config{}
	err := yaml.Unmarshal(config, cfg)
	if err != nil {
		return nil, fmt.Errorf("invalid configuration: %v. make sure to use 'single quotes' around strings with special characters (like match patterns or label templates), and make sure to use '-' only for lists (metrics) but not for maps (labels).", err.Error())
	}
	err = AddDefaultsAndValidate(cfg)
	if err != nil {
		return nil, err
	}
	return cfg, nil
}

type Config struct {
	Global  GlobalConfig  `yaml:",omitempty"`
	Input   InputConfig   `yaml:",omitempty"`
	Grok    GrokConfig    `yaml:",omitempty"`
	Metrics MetricsConfig `yaml:",omitempty"`
	Server  ServerConfig  `yaml:",omitempty"`
}

type GlobalConfig struct {
	ConfigVersion          int           `yaml:"config_version,omitempty"`
	RetentionCheckInterval time.Duration `yaml:"retention_check_interval,omitempty"` // implicitly parsed with time.ParseDuration()
	PushgatewayAddr        string        `yaml:"pushgate_addr, omitempty`            // pushgateway address
}

type InputConfig struct {
	Type                       string        `yaml:",omitempty"`
	Path                       string        `yaml:",omitempty"`
	FailOnMissingLogfileString string        `yaml:"fail_on_missing_logfile,omitempty"` // cannot use bool directly, because yaml.v2 doesn't support true as default value.
	FailOnMissingLogfile       bool          `yaml:"-"`
	Readall                    bool          `yaml:",omitempty"`
	PollIntervalSeconds        string        `yaml:"poll_interval_seconds,omitempty"` // TODO: Use time.Duration directly
	PollInterval               time.Duration `yaml:"-"`                               // parsed version of PollIntervalSeconds
}

type GrokConfig struct {
	PatternsDir        string   `yaml:"patterns_dir,omitempty"`
	AdditionalPatterns []string `yaml:"additional_patterns,omitempty"`
}

type MetricConfig struct {
	Type                 string               `yaml:",omitempty"`
	Name                 string               `yaml:",omitempty"`
	Help                 string               `yaml:",omitempty"`
	Match                string               `yaml:",omitempty"`
	Retention            time.Duration        `yaml:",omitempty"` // implicitly parsed with time.ParseDuration()
	Value                string               `yaml:",omitempty"`
	Cumulative           bool                 `yaml:",omitempty"`
	Buckets              []float64            `yaml:",flow,omitempty"`
	Quantiles            map[float64]float64  `yaml:",flow,omitempty"`
	Labels               map[string]string    `yaml:",omitempty"`
	LabelTemplates       []templates.Template `yaml:"-"` // parsed version of Labels, will not be serialized to yaml.
	ValueTemplate        templates.Template   `yaml:"-"` // parsed version of Value, will not be serialized to yaml.
	DeleteMatch          string               `yaml:"delete_match,omitempty"`
	DeleteLabels         map[string]string    `yaml:"delete_labels,omitempty"` // TODO: Make sure that DeleteMatch is not nil if DeleteLabels are used.
	DeleteLabelTemplates []templates.Template `yaml:"-"`                       // parsed version of DeleteLabels, will not be serialized to yaml.

	/*************************pushgateway related config*****************************/
	Push           bool                 `yaml:",omitempty"`             // if metric needs to be pushed
	JobName        string               `yaml:"job_name,omitempty"`     // job name used as label when pushing metric
	GroupingKey    map[string]string    `yaml:"grouping_key,omitempty"` // grouping key used when pushing metric
	GroupTemplates []templates.Template `yaml:"-"`
}

type MetricsConfig []MetricConfig

type ServerConfig struct {
	Protocol string `yaml:",omitempty"`
	Host     string `yaml:",omitempty"`
	Port     int    `yaml:",omitempty"`
	Cert     string `yaml:",omitempty"`
	Key      string `yaml:",omitempty"`
}

func (cfg *Config) addDefaults() {
	cfg.Global.addDefaults()
	cfg.Input.addDefaults()
	cfg.Grok.addDefaults()
	if cfg.Metrics == nil {
		cfg.Metrics = MetricsConfig(make([]MetricConfig, 0))
	}
	cfg.Metrics.addDefaults()
	cfg.Server.addDefaults()
}

func (c *GlobalConfig) addDefaults() {
	if c.ConfigVersion == 0 {
		c.ConfigVersion = 2
	}
	if c.RetentionCheckInterval == 0 {
		c.RetentionCheckInterval = defaultRetentionCheckInterval
	}
	if len(c.PushgatewayAddr) == 0 {
		c.PushgatewayAddr = "localhost:9091"
	}
}

func (c *InputConfig) addDefaults() {
	if c.Type == "" {
		c.Type = inputTypeStdin
	}
	if c.Type == inputTypeFile && len(c.FailOnMissingLogfileString) == 0 {
		c.FailOnMissingLogfileString = "true"
	}
}

func (c *GrokConfig) addDefaults() {}

func (c *MetricsConfig) addDefaults() {}

func (c *ServerConfig) addDefaults() {
	if c.Protocol == "" {
		c.Protocol = "http"
	}
	if c.Port == 0 {
		c.Port = 9144
	}
}

func (cfg *Config) validate() error {
	// check global configs, particularly pushgateway address format
	err := cfg.Global.validate()
	if err != nil {
		return err
	}

	err = cfg.Input.validate()
	if err != nil {
		return err
	}
	err = cfg.Grok.validate()
	if err != nil {
		return err
	}
	err = cfg.Metrics.validate()
	if err != nil {
		return err
	}
	err = cfg.Server.validate()
	if err != nil {
		return err
	}
	return nil
}

func (c *GlobalConfig) validate() error {

	if len(c.PushgatewayAddr) == 0 {
		return fmt.Errorf("Address of Pushgateway cannot be nil")
	} else {
		return nil
	}

}

func (c *InputConfig) validate() error {
	var err error
	switch {
	case c.Type == inputTypeStdin:
		if c.Path != "" {
			return fmt.Errorf("invalid input configuration: cannot use 'input.path' when 'input.type' is stdin")
		}
		if c.Readall {
			return fmt.Errorf("invalid input configuration: cannot use 'input.readall' when 'input.type' is stdin")
		}
		if c.PollIntervalSeconds != "" {
			return fmt.Errorf("invalid input configuration: cannot use 'input.poll_interval_seconds' when 'input.type' is stdin")
		}
	case c.Type == inputTypeFile:
		if c.Path == "" {
			return fmt.Errorf("invalid input configuration: 'input.path' is required for input type \"file\"")
		}
		if len(c.PollIntervalSeconds) > 0 { // TODO: Use duration directly, as with other durations in the config file
			nSeconds, err := strconv.Atoi(c.PollIntervalSeconds)
			if err != nil {
				return fmt.Errorf("invalid input configuration: '%v' is not a valid number in 'input.poll_interval_seconds'", c.PollIntervalSeconds)
			}
			c.PollInterval = time.Duration(nSeconds) * time.Second
		}
		if len(c.FailOnMissingLogfileString) > 0 {
			c.FailOnMissingLogfile, err = strconv.ParseBool(c.FailOnMissingLogfileString)
			if err != nil {
				return fmt.Errorf("invalid input configuration: '%v' is not a valid boolean value in 'input.fail_on_missing_logfile'", c.FailOnMissingLogfileString)
			}
		}
	default:
		return fmt.Errorf("unsupported 'input.type': %v", c.Type)
	}
	return nil
}

func (c *GrokConfig) validate() error {
	if c.PatternsDir == "" && len(c.AdditionalPatterns) == 0 {
		return fmt.Errorf("Invalid grok configuration: no patterns defined: one of 'grok.patterns_dir' and 'grok.additional_patterns' must be configured.")
	}
	return nil
}

func (c *MetricsConfig) validate() error {
	if len(*c) == 0 {
		return fmt.Errorf("Invalid metrics configuration: 'metrics' must not be empty.")
	}
	metricNames := make(map[string]bool)
	for _, metric := range *c {
		err := metric.validate()
		if err != nil {
			return err
		}
		_, exists := metricNames[metric.Name]
		if exists {
			return fmt.Errorf("Invalid metric configuration: metric '%v' defined twice.", metric.Name)
		}
		metricNames[metric.Name] = true
	}
	return nil
}

func (c *MetricConfig) validate() error {
	switch {
	case c.Type == "":
		return fmt.Errorf("Invalid metric configuration: 'metrics.type' must not be empty.")
	case c.Name == "":
		return fmt.Errorf("Invalid metric configuration: 'metrics.name' must not be empty.")
	case c.Help == "":
		return fmt.Errorf("Invalid metric configuration: 'metrics.help' must not be empty.")
	case c.Match == "":
		return fmt.Errorf("Invalid metric configuration: 'metrics.match' must not be empty.")
	}
	var hasValue, cumulativeAllowed, bucketsAllowed, quantilesAllowed bool
	switch c.Type {
	case "counter":
		hasValue, cumulativeAllowed, bucketsAllowed, quantilesAllowed = false, false, false, false
	case "gauge":
		hasValue, cumulativeAllowed, bucketsAllowed, quantilesAllowed = true, true, false, false
	case "histogram":
		hasValue, cumulativeAllowed, bucketsAllowed, quantilesAllowed = true, false, true, false
	case "summary":
		hasValue, cumulativeAllowed, bucketsAllowed, quantilesAllowed = true, false, false, true
	default:
		return fmt.Errorf("Invalid 'metrics.type': '%v'. We currently only support 'counter' and 'gauge'.", c.Type)
	}
	switch {
	case hasValue && len(c.Value) == 0:
		return fmt.Errorf("Invalid metric configuration: 'metrics.value' must not be empty for %v metrics.", c.Type)
	case !hasValue && len(c.Value) > 0:
		return fmt.Errorf("Invalid metric configuration: 'metrics.value' cannot be used for %v metrics.", c.Type)
	case !cumulativeAllowed && c.Cumulative:
		return fmt.Errorf("Invalid metric configuration: 'metrics.cumulative' cannot be used for %v metrics.", c.Type)
	case !bucketsAllowed && len(c.Buckets) > 0:
		return fmt.Errorf("Invalid metric configuration: 'metrics.buckets' cannot be used for %v metrics.", c.Type)
	case !quantilesAllowed && len(c.Quantiles) > 0:
		return fmt.Errorf("Invalid metric configuration: 'metrics.buckets' cannot be used for %v metrics.", c.Type)
	}
	if len(c.DeleteMatch) > 0 && len(c.Labels) == 0 {
		return fmt.Errorf("Invalid metric configuration: 'metrics.delete_match' is only supported for metrics with labels.")
	}
	if len(c.DeleteMatch) == 0 && len(c.DeleteLabelTemplates) > 0 {
		return fmt.Errorf("Invalid metric configuration: 'metrics.delete_labels' can only be used when 'metrics.delete_match' is present.")
	}
	if c.Retention > 0 && len(c.Labels) == 0 {
		return fmt.Errorf("Invalid metric configuration: 'metrics.retention' is only supported for metrics with labels.")
	}
	for _, deleteLabelTemplate := range c.DeleteLabelTemplates {
		found := false
		for _, labelTemplate := range c.LabelTemplates {
			if deleteLabelTemplate.Name() == labelTemplate.Name() {
				found = true
				break
			}
		}
		if !found {
			return fmt.Errorf("Invalid metric configuration: '%v' cannot be used as a delete_label, because the metric does not have a label named '%v'.", deleteLabelTemplate.Name(), deleteLabelTemplate.Name())
		}
	}
	for _, groupingKeyTemplate := range c.GroupTemplates {
		found := false
		for _, labelTemplate := range c.LabelTemplates {
			if groupingKeyTemplate.Name() == labelTemplate.Name() {
				found = true
				break
			}
		}
		if !found {
			return fmt.Errorf("Invalid metric configuration: '%v' cannot be used as a grouping_key, because the metric does not have a label named '%v'.", groupingKeyTemplate.Name(), groupingKeyTemplate.Name())
		}
	}

	// InitTemplates() validates that labels/delete_labels/value are present as grok_fields in the grok pattern.
	return nil
}

func (c *ServerConfig) validate() error {
	switch {
	case c.Protocol != "https" && c.Protocol != "http":
		return fmt.Errorf("Invalid 'server.protocol': '%v'. Expecting 'http' or 'https'.", c.Protocol)
	case c.Port <= 0:
		return fmt.Errorf("Invalid 'server.port': '%v'.", c.Port)
	case c.Protocol == "https":
		if c.Cert != "" && c.Key == "" {
			return fmt.Errorf("Invalid server configuration: 'server.cert' must not be specified without 'server.key'")
		}
		if c.Cert == "" && c.Key != "" {
			return fmt.Errorf("Invalid server configuration: 'server.key' must not be specified without 'server.cert'")
		}
	case c.Protocol == "http":
		if c.Cert != "" || c.Key != "" {
			return fmt.Errorf("Invalid server configuration: 'server.cert' and 'server.key' can only be configured for protocol 'https'.")
		}
	}
	return nil
}

// Made this public so it can be called when converting config v1 to config v2.
func AddDefaultsAndValidate(cfg *Config) error {
	var err error
	cfg.addDefaults()
	for i := range []MetricConfig(cfg.Metrics) {
		err = cfg.Metrics[i].InitTemplates()
		if err != nil {
			return err
		}
	}
	return cfg.validate()
}

// Made this public so MetricConfig can be initialized in tests.
func (metric *MetricConfig) InitTemplates() error {
	var (
		err   error
		tmplt templates.Template
		msg   = "invalid configuration: failed to read metric %v: error parsing %v template: %v: " +
			"don't forget to put a . (dot) in front of grok fields, otherwise it will be interpreted as a function."
	)
	for _, t := range []struct {
		src  map[string]string     // label / template string as read from the config file
		dest *[]templates.Template // parsed template used internally in grok_exporter
	}{
		{
			src:  metric.Labels,
			dest: &(metric.LabelTemplates),
		},
		{
			src:  metric.DeleteLabels,
			dest: &(metric.DeleteLabelTemplates),
		},
<<<<<<< HEAD
        {
            src:  metric.GroupingKey,
            dest: &(metric.GroupTemplates),
        },
=======
		{
			src:  metric.GroupingKey,
			dest: &(metric.GroupTemplates),
		},
>>>>>>> e56cf818
	} {
		*t.dest = make([]templates.Template, 0, len(t.src))
		for name, templateString := range t.src {
			tmplt, err = templates.New(name, templateString)
			if err != nil {
				return fmt.Errorf(msg, fmt.Sprintf("label %v", metric.Name), name, err.Error())
			}
			*t.dest = append(*t.dest, tmplt)
		}
	}
	if len(metric.Value) > 0 {
		metric.ValueTemplate, err = templates.New("__value__", metric.Value)
		if err != nil {
			return fmt.Errorf(msg, "value", metric.Name, err.Error())
		}
	}
	return nil
}

// YAML representation, does not include default values.
func (cfg *Config) String() string {
	stripped := cfg.copy()
	if stripped.Global.RetentionCheckInterval == defaultRetentionCheckInterval {
		stripped.Global.RetentionCheckInterval = 0
	}
	if stripped.Input.FailOnMissingLogfileString == "true" {
		stripped.Input.FailOnMissingLogfileString = ""
	}
	return stripped.marshalToString()
}

func (cfg *Config) copy() *Config {
	result, _ := Unmarshal([]byte(cfg.marshalToString()))
	return result
}

func (cfg *Config) marshalToString() string {
	out, err := yaml.Marshal(cfg)
	if err != nil {
		return fmt.Sprintf("ERROR: Failed to marshal config: %v", err.Error())
	}
	result := string(out)
	// Pretend fail_on_missing_logfile is a boolean, remove quotes
	result = strings.Replace(result, "fail_on_missing_logfile: \"false\"", "fail_on_missing_logfile: false", -1)
	result = strings.Replace(result, "fail_on_missing_logfile: \"true\"", "fail_on_missing_logfile: true", -1)
	return result
}<|MERGE_RESOLUTION|>--- conflicted
+++ resolved
@@ -377,17 +377,10 @@
 			src:  metric.DeleteLabels,
 			dest: &(metric.DeleteLabelTemplates),
 		},
-<<<<<<< HEAD
-        {
-            src:  metric.GroupingKey,
-            dest: &(metric.GroupTemplates),
-        },
-=======
 		{
 			src:  metric.GroupingKey,
 			dest: &(metric.GroupTemplates),
 		},
->>>>>>> e56cf818
 	} {
 		*t.dest = make([]templates.Template, 0, len(t.src))
 		for name, templateString := range t.src {
